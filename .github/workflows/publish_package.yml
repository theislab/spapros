name: Publish spapros to PyPI

on:
    release:
        types: [created]

jobs:
    release:
        name: Release
        runs-on: ubuntu-latest
        steps:
            - name: Check out the repository
              uses: actions/checkout@v4.1.7
              with:
                  fetch-depth: 2

            - name: Set up Python
              uses: actions/setup-python@v5
              with:
                  python-version: "3.9"

            - name: Upgrade pip
              run: |
                  pip install --constraint=.github/workflows/constraints.txt pip
                  pip --version

            - name: Install Poetry
              run: |
                  pip install --constraint=.github/workflows/constraints.txt poetry
                  poetry --version

            - name: Build package
              run: |
                  poetry build --ansi

            - name: Publish package on PyPI
<<<<<<< HEAD
              uses: pypa/gh-action-pypi-publish@v1.4.2
=======
              uses: pypa/gh-action-pypi-publish@v1.8.14
>>>>>>> 7188c342
              with:
                  # TODO COOKIETEMPLE: Configure your PyPI Token to enable automatic deployment to PyPi on releases
                  # https://help.github.com/en/actions/configuring-and-managing-workflows/creating-and-storing-encrypted-secrets
                  user: __token__
                  password: ${{ secrets.PYPI_TOKEN }}

            - name: Publish the release notes
<<<<<<< HEAD
              uses: release-drafter/release-drafter@v5.15.0
=======
              uses: release-drafter/release-drafter@v6
>>>>>>> 7188c342
              with:
                  publish: ${{ steps.check-version.outputs.tag != '' }}
                  tag: ${{ steps.check-version.outputs.tag }}
              env:
                  GITHUB_TOKEN: ${{ secrets.GITHUB_TOKEN }}<|MERGE_RESOLUTION|>--- conflicted
+++ resolved
@@ -34,11 +34,7 @@
                   poetry build --ansi
 
             - name: Publish package on PyPI
-<<<<<<< HEAD
-              uses: pypa/gh-action-pypi-publish@v1.4.2
-=======
               uses: pypa/gh-action-pypi-publish@v1.8.14
->>>>>>> 7188c342
               with:
                   # TODO COOKIETEMPLE: Configure your PyPI Token to enable automatic deployment to PyPi on releases
                   # https://help.github.com/en/actions/configuring-and-managing-workflows/creating-and-storing-encrypted-secrets
@@ -46,11 +42,7 @@
                   password: ${{ secrets.PYPI_TOKEN }}
 
             - name: Publish the release notes
-<<<<<<< HEAD
-              uses: release-drafter/release-drafter@v5.15.0
-=======
               uses: release-drafter/release-drafter@v6
->>>>>>> 7188c342
               with:
                   publish: ${{ steps.check-version.outputs.tag != '' }}
                   tag: ${{ steps.check-version.outputs.tag }}
