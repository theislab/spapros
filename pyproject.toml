--- conflicted
+++ resolved
@@ -70,13 +70,8 @@
 mypy = ">=1.8.0"
 typeguard = ">=4.1.5"
 xdoctest = {extras = ["colors"], version = ">=1.1.2"}
-<<<<<<< HEAD
-sphinx = ">=5.3.0"
+sphinx = ">=7.2.6"
 sphinx-autobuild = ">2021.3.14"
-=======
-sphinx = "^7.2.6"
-sphinx-autobuild = "^2021.3.14"
->>>>>>> 7188c342
 pre-commit = ">=3.6.0"
 flake8 = ">=7.0.0"
 black = ">=22.3.0"
@@ -87,21 +82,13 @@
 pep8-naming = ">=0.13.3"
 reorder-python-imports = ">=3.12.0"
 pre-commit-hooks = ">=4.5.0"
-<<<<<<< HEAD
-sphinx-rtd-theme = ">=1.3.0"
+sphinx-rtd-theme = ">=2.0.0"
 sphinx-rtd-dark-mode = ">=1.2.3"
 Pygments = ">=2.9.0"
 sphinx-click = ">=3.0.0"
 # Removed types-pkg-resources as it's yanked and deprecated
 # Use types-setuptools instead for setuptools typing support
 types-setuptools = ">=57.0.0"
-=======
-sphinx-rtd-theme = "^2.0.0"
-sphinx-rtd-dark-mode = "^1.2.3"
-Pygments = "^2.9.0"
-sphinx-click = "^3.0.0"
-types-pkg-resources = ">=0.1.3"
->>>>>>> 7188c342
 types-requests = ">=2.31.0"
 types-attrs = ">=19.1.0"
 zipp = ">=3.17.0"
