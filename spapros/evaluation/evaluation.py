import os
import pickle
import warnings
from enum import Enum
from pathlib import Path
from typing import Any
from typing import Dict
from typing import List
from typing import Union

import matplotlib.pyplot as plt
import numpy as np
import pandas as pd
import scanpy as sc
import scipy
import spapros.plotting as pl
from sklearn import tree
from sklearn.metrics import classification_report
from spapros.evaluation.metrics import get_metric_default_parameters
from spapros.evaluation.metrics import metric_computations
from spapros.evaluation.metrics import metric_pre_computations
from spapros.evaluation.metrics import metric_shared_computations
from spapros.evaluation.metrics import metric_summary
from spapros.util.mp_util import _get_n_cores
from spapros.util.mp_util import parallelize
from spapros.util.mp_util import Signal


# helper for type checking:


class Empty(Enum):
    token = None


_empty = Empty.token


class ProbesetEvaluator:
    """General class for probe set evaluation, comparison, plotting.

    Attributes:
        adata (sc.AnnData):
            An already preprocessed annotated data matrix. Typically we use log normalised data.
        celltype_key (typing.Union[str, List[str]]):
            The adata.obs key for cell type annotations or list of keys.
        dir (str, optional):
            Directory where probeset results are saved.
        scheme (str):
            Defines which metrics are calculated
        marker_list (dict(str, list(str)):
            Celltypes and the respective markers.
        metrics_params (dict(dict)):
            Parameters for the calculation of each metric. Either default or user specified.
        metrics (list(str)):
            The metrics to be calculated. Either custom of defined according to :attr:`scheme`.
        ref_name (str):
            Name of reference dataset.
        ref_dir (str):
            Directory where reference results are saved.
        verbosity (int):
            Verbosity level.
        n_jobs (int):
            Number of cpus for multi processing computations. Set to -1 to use all available cpus.
        shared_results (dict(str, Any)):
            Results of shared metric computations.
        pre_results (dict(str, Any)):
            Results of metric pre computations.
        results dict(str, Any)):
            Results of probe set specific metric computations.

    Notes:
        The evaluator works on one given dataset and calculates metrics/analyses with respect to that dataset.

        The calculation steps of the metrics can be divided into:

        1. calculations that need to be run one time for the given dataset (not all metrics have this step)
        2. calculations that need to be run for each probe set

           2.1 calculations independent of 1.
           2.2 calculations dependent on 1. (if 1. existed for a given metric)

        3. Summarize results into summary statistics

        **Run evaluations**

            Evaluate a single probeset::

                evaluator = ProbesetEvaluator(adata)
                evaluator.evaluate_probeset(gene_set)

            In a pipeline to evaluate multiple probesets you would run

                - sequential setup::

                    evaluator = ProbesetEvaluator(adata)
                    for i,gene_set in enumerate(sets):
                        evaluator.evaluate_probeset(gene_set,set_id=f"set_{i}")

                - parallelised setup::

                    evaluator = ProbesetEvaluator(adata)
                    # 1. step:
                    evaluator.compute_or_load_shared_results()
                    # 2. step: parallelised processes
                    evaluator.evaluate_probeset(gene_set,set_id,update_summary=False,pre=True) # parallelised over set_ids
                    # 3. step: parallelised processes (needs 1. to be finished)
                    evaluator.evaluate_probeset(gene_set,set_id,update_summary=False) # parallelised over set_ids
                    # 4. step: (needs 3. to be finished)
                    evaluator.summary_statistics()

        **Reference evaluations**

        In practice the evaluations are meaningful when having reference evaluations to compare to.

        A simple way to get reference probe sets::

            reference_sets = spapros.selection.select_reference_probesets(adata)

        Evaluate them (we also provide ids to keep track of the probesets)::

            evaluator = ProbesetEvaluator(adata)
            for set_id, gene_set in reference_sets.items():
                evaluator.evaluate_probeset(gene_set,set_id=set_id)
            evaluator.plot_summary()

        **Evaluation schemes**

        Some metrics take very long to compute, we prepared different metric sets for a quick or a full evaluation.
        You can also specify the list of metrics yourself by setting :attr:`scheme="custom"`.
        Note that in any scheme it might still be reasonable to adjust :attr:`metrics_params`.

        **Saving of results**

        If :attr:`results_dir` is not None we save the results in files.

        Why:

        - some computations are time demanding, especially when you evaluate multiple sets it's reasonable to keep results.
        - load previous results when initializing a ProbesetEvaluator. Makes it very easy to access and compare old results.

        Two saving directories need to be distinguished:

        1. :attr:`results_dir`: each probeset's evaluation results are saved here
        2. :attr:`reference_dir`: for shared reference dataset results (default is reference_dir = results_dir + reference_name)

        In which files the results are saved:

        - Shared computations are saved as::

            reference_dir # (default: results_dir+"references")
            └── {reference_name}_{metric}.csv # shared computations for given reference dataset

        - The final probeset specific results are saved as::

            results_dir
            ├── {metric} # one folder for each metric
            │   ├── {reference_name}_{set_id}_pre.csv # pre results file for given set_id, reference dataset, and metric
            │   │                                     # (only for some metrics)
            │   └── {reference_name}_{set_id}.csv # result file for given set_id, reference dataset, and metric
            └── {reference_name}_summary.csv # summary statistics

        **Plotting**

        Plot a summary metrics table to get an overall performance overview::

            evaluator.plot_summary()

        For each evaluation we provide a detailed plot, e.g.:

        - forest_clfs: heatmap of normalised confusion matrix
        - gene_corr: heatmap of ordered correlation matrix

        Create detailed plots with::

            evaluator.plot_evaluations()

    Args:
        adata:
            An already preprocessed annotated data matrix. Typically we use log normalised data.
        celltype_key (typing.Union[str, List[str]]):
            The adata.obs key for cell type annotations. Provide a list of keys to calculate the according metrics on
            multiple keys.
        results_dir:
            Directory where probeset results are saved. Defaults to `./probeset_evaluation/`. Set to `None` if you don't
            want to save results. When initializing the class we also check for existing results.
            Note if
            TODO: Decide: saving results is nice since we don't need to keep them in memory. On the other hand the
                stuff doesn't need that much memory I think. Even if you have 100 probesets, it's not that much
        scheme: Defines which metrics are calculated

            - "quick" : knn, forest classification, marker correlation (if marker list given), gene correlation
            - "full" : nmi, knn, forest classification, marker correlation (if marker list given), gene correlation
            - "custom": define metrics of intereset in :attr:`metrics`

        metrics: Define which metrics are calculated. This is set automatically if :attr:`scheme != "custom"`.
            Supported are

            - "nmi"
            - "knn"
            - "forest_clfs"
            - "marker_corr"
            - "gene_corr"

        metrics_params:
            Provide parameters for the calculation of each metric. E.g.::

                metrics_params = {
                    "nmi":{
                        "ns": [5,20],
                        "AUC_borders": [[7, 14], [15, 20]],
                        }
                    }

            This overwrites the arguments :attr:`ns` and :attr:`AUC_borders` of the nmi metric. See
            :meth: `spapros.evaluation.get_metric_default_parameters()` for the default values of each metric
        marker_list:
            Dictionary containing celltypes as keys and the respective markers as a list as values.
        reference_name:
            Name of reference dataset. This is chosen automatically if `None` is given.
        reference_dir:
            Directory where reference results are saved. If `None` is given :attr:`reference_dir` is set to
            `results_dir+"reference/"`.
        verbosity:
            Verbosity level.
        n_jobs:
            Number of cpus for multi processing computations. Set to -1 to use all available cpus.
    """

    def __init__(
        self,
        adata: sc.AnnData,
        celltype_key: Union[str, List[str]] = "celltype",
        results_dir: str = "./probeset_evaluation/",
        scheme: str = "quick",
        metrics=None,
        metrics_params: Dict[str, Dict] = {},
        marker_list: Dict[str, List[str]] = None,
        reference_name: str = "adata1",
        reference_dir: str = None,
        verbosity: int = 1,
        n_jobs: int = -1,
    ) -> None:

        self.adata = adata
        self.celltype_key = celltype_key
        self.dir = results_dir
        self.scheme = scheme
        self.marker_list = marker_list
        self.metrics_params = self._prepare_metrics_params(metrics_params)
        self.metrics: List[str] = metrics if (scheme == "custom") else self._get_metrics_of_scheme()
        self.ref_name = reference_name
        self.ref_dir: str = reference_dir if (reference_dir is not None) else os.path.join(results_dir, "references")  # self._default_reference_dir()
        self.verbosity = verbosity
        self.n_jobs = n_jobs

        self.shared_results: Dict[str, Any] = {}
        self.pre_results: Dict[str, Any] = {metric: {} for metric in self.metrics}
        self.results: Dict[str, Any] = {metric: {} for metric in self.metrics}
        self.summary_results = _empty

        self._shared_res_file = lambda metric: os.path.join(self.ref_dir, f"{self.ref_name}_{metric}.csv")
        self._summary_file: str = os.path.join(self.dir, f"{self.ref_name}_summary.csv")  # if self.dir else _empty

        # TODO:
        # For the user it could be important to get some warning when reinitializing the Evaluator with new
        # params but still having the old directory. The problem is then that old results are loaded that are
        # calculated with old parameters. Don't know exactly how to do this to make it still pipeline friendly

    def compute_or_load_shared_results(
        self,
    ) -> None:
        """Compute results that are potentially reused for evaluations of different probesets."""

        for metric in self.metrics:
            if self.ref_dir and os.path.isfile(self._shared_res_file(metric)):
                self.shared_results[metric] = pd.read_csv(self._shared_res_file(metric), index_col=0)
            else:
                self.shared_results[metric] = metric_shared_computations(
                    self.adata,
                    metric=metric,
                    parameters=self.metrics_params[metric],
                )
                if self.ref_dir and (self.shared_results[metric] is not None):
                    Path(self.ref_dir).mkdir(parents=True, exist_ok=True)
                    self.shared_results[metric].to_csv(self._shared_res_file(metric))

    def evaluate_probeset(
        self, genes: List, set_id: str = "probeset1", update_summary: bool = True, pre_only: bool = False
    ) -> None:
        """Compute probe set specific evaluations.

        Note:
            For some metrics, the computations are split up in pre computations (independent of shared results) and the
            computations where the shared results are used.

        Args:
            genes:
                The selected genes.
            set_id:
                ID of the current probeset. This is chosen automatically if `None` is given.
            update_summary:
                Whether to compute summary statistics, update the summary table and also update the summary csv file if
                :attr:`self.dir` is not None. This option is interesting when using
                :class:`~evaluation.ProbesetEvaluator` in a distributed pipeline since multiple processes would access
                the same file in parallel.
            pre_only:
                For some metrics there are computationally expensive calculations that can be started independent of
                the shared results being finished. This is interesting for a parallelised pipeline. If :attr:`pre_only`
                is set to `True` only these pre calculations are computed.
        """
        if not pre_only:
            self.compute_or_load_shared_results()

        # Probeset specific pre computation (shared results are not needed for these)
        for metric in self.metrics:
            if (self.dir is None) or (not os.path.isfile(self._res_file(metric, set_id, pre=True))):
                self.pre_results[metric][set_id] = metric_pre_computations(
                    genes,
                    adata=self.adata,
                    metric=metric,
                    parameters=self.metrics_params[metric],
                )
                if self.dir and (self.pre_results[metric][set_id] is not None):
                    Path(os.path.dirname(self._res_file(metric, set_id, pre=True))).mkdir(parents=True, exist_ok=True)
                    self.pre_results[metric][set_id].to_csv(self._res_file(metric, set_id, pre=True))
            elif os.path.isfile(self._res_file(metric, set_id, pre=True)):
                self.pre_results[metric][set_id] = pd.read_csv(self._res_file(metric, set_id, pre=True), index_col=0)

        # Probeset specific computation (shared results are needed)
        if not pre_only:
            for metric in self.metrics:
                if (self.dir is None) or (not os.path.isfile(self._res_file(metric, set_id))):
                    self.results[metric][set_id] = metric_computations(
                        genes,
                        adata=self.adata,
                        metric=metric,
                        shared_results=self.shared_results[metric],
                        pre_results=self.pre_results[metric][set_id],
                        parameters=self.metrics_params[metric],
                        n_jobs=self.n_jobs,
                    )
                    if self.dir:
                        Path(os.path.dirname(self._res_file(metric, set_id))).mkdir(parents=True, exist_ok=True)
                        self.results[metric][set_id].to_csv(self._res_file(metric, set_id))

            if update_summary:
                self.summary_statistics(set_ids=[set_id])

    def evaluate_probeset_pipeline(
        self, genes: List, set_id: str, shared_pre_results_path: List, step_specific_results: List
    ) -> None:
        """Pipeline specific adaption of evaluate_probeset.

        Computes probeset specific evaluations. The parameters for this function are adapted for the spapros-pipeline

        Args:
            genes:
                Genes by the :meth:`get_genes` function.
            set_id:
                ID of the current probeset.
            shared_pre_results_path:
                Path to the shared results
            step_specific_results:
                List of paths to the specific results
        """
        # Load shared and pre results
        for metric in self.metrics:
            matches = list(filter(lambda result: metric in result, shared_pre_results_path))
            self.shared_results[metric] = pd.read_csv(matches[0], index_col=0)
            if step_specific_results is not None:
                matches = list(filter(lambda result: metric in result, step_specific_results))
                self.pre_results[metric][set_id] = pd.read_csv(matches[0], index_col=0)
            else:
                self.pre_results[metric][set_id] = metric_pre_computations(
                    genes,
                    adata=self.adata,
                    metric=metric,
                    parameters=self.metrics_params[metric],
                )

            # evaluate probeset
            self.results[metric][set_id] = metric_computations(
                genes,
                adata=self.adata,
                metric=metric,
                shared_results=self.shared_results[metric],
                pre_results=self.pre_results[metric][set_id],
                parameters=self.metrics_params[metric],
                n_jobs=self.n_jobs,
            )
            if self.dir:
                Path(os.path.dirname(self._res_file(metric, set_id))).mkdir(parents=True, exist_ok=True)
                self.results[metric][set_id].to_csv(self._res_file(metric, set_id))

    def summary_statistics(self, set_ids: List[str]) -> None:
        """Compute summary statistics and update summary csv.
        (if :attr:`self.results_dir` is not None)

        Args:
            set_ids:
                IDs of the current probesets.
        """
        df = self._init_summary_table(set_ids)

        for set_id in set_ids:
            for metric in self.metrics:
                if (set_id in self.results[metric]) and (self.results[metric][set_id] is not None):
                    results = self.results[metric][set_id]
                elif self.dir and os.path.isfile(self._res_file(metric, set_id)):
                    results = pd.read_csv(self._res_file(metric, set_id), index_col=0)
<<<<<<< HEAD
                summary = metric_summary(results=results, metric=metric, parameters=self.metrics_params[metric])
=======
                summary = metric_summary(results=results, metric=metric, parameters=self.metrics_params[metric]
                )
>>>>>>> 9ee7bcc8
                for key in summary:
                    df.loc[set_id, key] = summary[key]
        if self.dir:
            df.to_csv(self._summary_file)

        self.summary_results = df

    def pipeline_summary_statistics(self, result_files: List, probeset_ids: List[str]) -> None:
        """Adaptation of the function summary_statistics for the spapros-pipeline.

        Takes the input files directly to calculate the summary statistics.

        Args:
            result_files:
                Probeset evaluation result file paths
            probeset_ids:
                IDs of the current probesets.
        """
        df = self._init_summary_table(probeset_ids)

        # Example file name: gene_corr_small_data_genesets_1_1.csv
        for result_file in result_files:
            # Assumption for the set ID: last 3 words minus file extension split by _
            set_id = "_".join(result_file[:-4].split("_")[-3:])
            # Assumption for the metric: first 2 words split by _
            metric = "_".join(result_file[:-4].split("_")[:2])

            if (set_id in self.results[metric]) and (self.results[metric][set_id] is not None):
                results = self.results[metric][set_id]
            else:
                results = pd.read_csv(result_file, index_col=0)

<<<<<<< HEAD
            summary = metric_summary(results=results, metric=metric, parameters=self.metrics_params[metric])
=======
            summary = metric_summary(results=results, metric=metric, parameters=self.metrics_params[metric]
            )
>>>>>>> 9ee7bcc8
            for key in summary:
                df.loc[set_id, key] = summary[key]

        if self.dir:
            from pathlib import Path

            output_dir = Path(self.dir)
            output_dir.mkdir(parents=True, exist_ok=True)

            df.to_csv(self._summary_file)

        self.summary_results = df

    def _prepare_metrics_params(self, new_params: Dict[str, Dict]) -> Dict[str, Dict]:
        """Set metric parameters to default values and overwrite defaults in case user defined param is given.

        Args:
            new_params: User specified parameters for the calculation of the metrics.
        """
        params = get_metric_default_parameters()
        for metric in params:
            if metric in new_params:
                for param in params[metric]:
                    if param in new_params[metric]:
                        params[metric][param] = new_params[metric][param]
        if self.marker_list is not None:
            params["marker_corr"]["marker_list"] = self.marker_list
        if self.celltype_key is not None:
            params["forest_clfs"]["ct_key"] = self.celltype_key
        return params

    def _get_metrics_of_scheme(
        self,
    ) -> List[str]:
        """Get the metrics according to the chosen scheme."""

        if self.scheme == "quick":
            metrics = ["knn_overlap", "forest_clfs", "gene_corr"]
        elif self.scheme == "full":
            metrics = ["cluster_similarity", "knn_overlap", "forest_clfs", "gene_corr"]

        # Add marker correlation metric if a marker list is provided
        if ("marker_corr" in self.metrics_params) and ("marker_list" in self.metrics_params["marker_corr"]):
            if self.metrics_params["marker_corr"]["marker_list"]:
                metrics.append("marker_corr")

        return metrics

    def _init_summary_table(self, set_ids: List[str]) -> pd.DataFrame:
        """Initialize or load table with summary results.

        Note that column names for the summary metrics are not initialized here (except of the ones that already exist
        in the csv).

        Args:
            set_ids:
                IDs of the current probesets. Initialize dataframe with set_ids as index. We also keep all set_ids that
                already exist in the summary csv.

        Returns
            pd.DataFrame with set_ids as index
        """
        if self.dir:
            if os.path.isfile(self._summary_file):
                df = pd.read_csv(self._summary_file, index_col=0)
                sets_tmp = [s for s in set_ids if (s not in df.index)]
                return pd.concat([df, pd.DataFrame(index=sets_tmp)])
        return pd.DataFrame(index=set_ids)

    def _res_file(
        self,
        metric: str,
        set_id: str,
        pre: bool = False,
    ) -> str:
        """Get the default name for a result file.

        Args:
            metric:
                The calculated evaluation metric, for which the results will be stored.
            set_id:
                ID of the current probeset.
            pre:
                Whether the file will should pre calculations or probeset specific metric calculations.
        """
        pre_str = "_pre" if pre else ""
        return os.path.join(self.dir, f"{metric}/{metric}_{self.ref_name}_{set_id}{pre_str}.csv")

    # def _default_reference_dir(
    #     self,
    # ) -> str:
    #     """Get the default name for the reference directory."""
    #     return os.path.join(self.dir, "references")

    def plot_summary(
        self,
        set_ids: Union[str, List[str]] = "all",
        **plot_kwargs,
    ) -> None:
        """Plot heatmap of summary metrics.

        Args:
            set_ids:
                IDs of the current probesets or "all". Check out self.summary_results for available sets.
            **plot_kwargs:
                Keyword arguments for :meth:`summary_table`.
        """
        if self.summary_results is _empty:
            if self.dir:
                self.summary_results = pd.read_csv(self._summary_file, index_col=0)
            else:
                raise ValueError("No summaries found.")
        else:
            if set_ids == "all":
                set_ids = self.summary_results.index.tolist()
            table = self.summary_results.loc[set_ids]
            pl.summary_table(table, **plot_kwargs)

    def plot_evaluations(
        self,
        set_ids="all",
        metrics="all",
        show=True,
        save=False,
        plt_kwargs={},
    ):
        """Plot detailed results plots for specified metrics.

        Note:
            Not all plots can be supported here. If we want to plot a penalty kernel for example we're missing the
            kernel info. For such plots we need separate functions.

        Args:
            set_ids:
                ID of the current probeset or "all". Check out :attr:`self.summary_results` for available sets.
            metrics:
                List of calculated metrics or "all". Check out :attr:`self.metrics` for available metrics.
            TODO unused parameters show and save
        """

        if set_ids == "all":
            if self.dir:
                self.summary_results = pd.read_csv(self._summary_file, index_col=0)
            set_ids = self.summary_results.index.tolist()

        if metrics == "all":
            metrics = self.metrics

        for metric in metrics:
            if metric not in self.results:
                self.results[metric] = {}
            for set_id in set_ids:
                if (set_id not in self.results[metric]) or (self.results[metric][set_id] is None):
                    try:
                        self.results[metric][set_id] = pd.read_csv(self._res_file(metric, set_id), index_col=0)
                    except FileNotFoundError:
                        print(f"No results file found for set {set_id} for metric {metric}.")

        if "forest_clfs" in metrics:
            conf_plt_kwargs = plt_kwargs["forest_clfs"] if ("forest_clfs" in plt_kwargs) else {}
            pl.confusion_heatmap(set_ids, self.results["forest_clfs"], **conf_plt_kwargs)

        if "gene_corr" in metrics:
            corr_plt_kwargs = plt_kwargs["gene_corr"] if ("gene_corr" in plt_kwargs) else {}
            pl.correlation_matrix(set_ids, self.results["gene_corr"], **corr_plt_kwargs)


########################################################################################################
########################################################################################################
########################################################################################################
# evaluation.py will be reserved for the ProbesetEvaluator class only at the end. Therefore
# the following functions will be moved or removed (quite a few dependencies need to be adjusted first though)


def plot_gene_expressions(adata, f_idxs, fig_title=None, save_to=None):
    a = adata.copy()  # TODO Think we can get rid of this copy and just work with the views
    gene_obs = []
    for _, f_idx in enumerate(f_idxs):
        gene_name = a.var.index[f_idx]
        a.obs[gene_name] = a.X[:, f_idx]
        gene_obs.append(gene_name)

    fig = sc.pl.umap(a, color=gene_obs, ncols=4, return_fig=True)
    fig.suptitle(fig_title)
    if save_to is not None:
        fig.savefig(save_to)
    plt.show()


def plot_nmis(results_path, cols=None, colors=None, labels=None, legend=None):
    """Custom legend: e.g. legend = [custom_lines,line_names]

    custom_lines = [Line2D([0], [0], color='red',    lw=linewidth),
                    Line2D([0], [0], color='orange', lw=linewidth),
                    Line2D([0], [0], color='green',  lw=linewidth),
                    Line2D([0], [0], color='blue',   lw=linewidth),
                    Line2D([0], [0], color='cyan',   lw=linewidth),
                    Line2D([0], [0], color='black',  lw=linewidth),
                    ]
    line_names = ["dropout", "dropout 1 donor", "pca", "marker", "random"]
    """
    df = pd.read_csv(results_path, index_col=0)
    fig = plt.figure(figsize=(10, 6))
    if cols is not None:
        for col in df.columns:
            plt.plot(df.index, df[col], label=col)
    else:
        for i, col in enumerate(cols):
            if labels is None:
                label = col
            else:
                label = labels[i]
            if colors is None:
                plt.plot(df.index, df[col], label=label)
            else:
                plt.plot(df.index, df[col], label=label, c=colors[i])
    if legend is None:
        plt.legend(loc="center left", bbox_to_anchor=(1, 0.5))
    else:
        plt.legend(
            legend[0],
            legend[1],
            loc="center left",
            bbox_to_anchor=(1, 0.5),
            frameon=False,
        )
    plt.xlabel("n clusters")
    plt.ylabel("NMI")
    plt.show()
    return fig


##########################################################
############### tree_classifications() ###################
##########################################################
# Note that the single tree classifications are too noisy
# we go with random forest classifications now, picking the best tree


def split_train_test_sets(adata, split=4, seed=2020, verbose=True, obs_key=None):
    """Split data to train and test set

    obs_key: str
        Provide a column name of adata.obs. If an obs_key is provided each group is split with the defined ratio.
    """
    if not obs_key:
        n_train = (adata.n_obs // (split + 1)) * split
        np.random.seed(seed=seed)
        train_obs = np.random.choice(adata.n_obs, n_train, replace=False)
        test_obs = np.array([True for i in range(adata.n_obs)])
        test_obs[train_obs] = False
        train_obs = np.invert(test_obs)
        if verbose:
            print(f"Split data to ratios {split}:1 (train:test)")
            print(f"datapoints: {adata.n_obs}")
            print(f"train data: {np.sum(train_obs)}")
            print(f"test data: {np.sum(test_obs)}")
        adata.obs["train_set"] = train_obs
        adata.obs["test_set"] = test_obs
    else:
        adata.obs["train_set"] = False
        adata.obs["test_set"] = False
        for group in adata.obs[obs_key].unique():
            df = adata.obs.loc[adata.obs[obs_key] == group]
            n_obs = len(df)
            n_train = (n_obs // (split + 1)) * split
            np.random.seed(seed=seed)
            train_obs = np.random.choice(n_obs, n_train, replace=False)
            test_obs = np.array([True for i in range(n_obs)])
            test_obs[train_obs] = False
            train_obs = np.invert(test_obs)
            if verbose:
                print(f"Split data for group {group}")
                print(f"to ratios {split}:1 (train:test)")
                print(f"datapoints: {n_obs}")
                print(f"train data: {np.sum(train_obs)}")
                print(f"test data: {np.sum(test_obs)}")
            adata.obs.loc[df.index, "train_set"] = train_obs
            adata.obs.loc[df.index, "test_set"] = test_obs


############## FOREST CLASSIFICATIONS ##############


def get_celltypes_with_too_small_test_sets(adata, ct_key, min_test_n=20, split_kwargs={"seed": 0, "split": 4}):
    """Get celltypes whith test set sizes below `min_test_n`

    We split the observations in adata into train and test sets for forest training. Check if the resulting
    test sets have at least `min_test_n` samples.

    Arguments
    ---------
    adata: AnnData
    ct_key: str
        adata.obs key for cell types
    min_test_n: int
        Minimal number of samples in each celltype's test set
    split_kwargs: dict
        Keyword arguments for ev.split_train_test_sets()

    Returns
    -------
    cts_below_min: list
        celltypes with too small test sets
    counts_below_min: list
        test set sample count for each celltype in celltype_list

    """
    a = adata.copy()
    split_train_test_sets(a, verbose=False, obs_key=ct_key, **split_kwargs)
    a = a[a.obs["test_set"], :]

    counts = a.obs.groupby(ct_key)["test_set"].value_counts()
    below_min = counts < min_test_n
    cts_below_min = [idx[0] for idx in below_min[below_min].index]
    counts_below_min = counts[below_min].tolist()
    return cts_below_min, counts_below_min


def uniform_samples(adata, ct_key, set_key="train_set", subsample=500, seed=2020, celltypes="all"):
    """Subsample `subsample` cells per celltype

    If the number of cells of a celltype is lower we're oversampling that celltype.
    """
    a = adata[adata.obs[set_key], :]
    if celltypes == "all":
        celltypes = list(a.obs[ct_key].unique())
    # Get subsample for each celltype
    all_obs = []
    for ct in celltypes:
        df = a.obs.loc[a.obs[ct_key] == ct]
        n_obs = len(df)
        np.random.seed(seed=seed)
        if n_obs > subsample:
            obs = np.random.choice(n_obs, subsample, replace=False)
            all_obs += list(df.iloc[obs].index.values)
        else:
            obs = np.random.choice(n_obs, subsample, replace=True)
            all_obs += list(df.iloc[obs].index.values)

    if scipy.sparse.issparse(a.X):
        X = a[all_obs, :].X.toarray()
    else:
        X = a[all_obs, :].X.copy()
    y = {}
    for ct in celltypes:
        y[ct] = np.where(a[all_obs, :].obs[ct_key] == ct, ct, "other")

    cts = a[all_obs].obs[ct_key].values

    return X, y, cts


def save_forest(results, path):
    """Save forest results to file

    results: list
        Output from forest_classifications()
    path: str
        Path to save file
    """
    Path(os.path.dirname(path)).mkdir(parents=True, exist_ok=True)
    with open(path, "wb") as f:
        pickle.dump(results, f)


def load_forest(path):
    """Load forest results from path

    path: str
        Path to file
    """
    return pickle.load(open(path, "rb"))


def get_reference_masks(cts, ct_to_ref):
    """Get celltype specific boolean masks over celltype annotation vector

    cts: list
        celltype annotations.
    ct_to_ref: dict
        Each celltype's list of reference celltypes e.g.:
        {'AT1':['AT1','AT2','Club'],'Pericytes':['Pericytes','Smooth muscle']}
    """
    masks = {}
    for ct, ref in ct_to_ref.items():
        masks[ct] = np.in1d(cts, ref)
    return masks


def train_ct_tree_helper(celltypes, X_train, y_train, seed, max_depth=3, masks=None, queue=None):
    """Train decision trees parallelized over celltypes

    TODO: Write docstring
    """
    ct_trees = {}
    for ct in celltypes:
        ct_trees[ct] = tree.DecisionTreeClassifier(
            criterion="gini", splitter="best", max_depth=max_depth, random_state=seed, class_weight="balanced"  # 3,
        )
        if masks is None:
            ct_trees[ct] = ct_trees[ct].fit(X_train, y_train[ct])
        elif np.sum(masks[ct]) > 0:
            ct_trees[ct] = ct_trees[ct].fit(X_train[masks[ct], :], y_train[ct][masks[ct]])

        if queue is not None:
            queue.put(Signal.UPDATE)

    if queue is not None:
        queue.put(Signal.FINISH)

    return ct_trees


def pool_train_ct_tree_helper(ct_trees_dicts):
    """Combine list of dictonaries to one dict

    TODO: Write docstring
    """
    tmp = [ct for trees_dict in ct_trees_dicts for ct in trees_dict]
    if len(set(tmp)) < len(tmp):
        raise ValueError("Multiple trees for the same celltype are in the results of the parallelized execution")
    ct_trees = {ct: tree for ct_trees_dict in ct_trees_dicts for ct, tree in ct_trees_dict.items()}
    return ct_trees


def eval_ct_tree_helper(ixs, celltypes, ref_celltypes, ct_trees, X_test, y_test, cts_test, masks=None, queue=None):
    """
    TODO: Write docstring

    Returns
    -------
    f1_scores:
    """
    tree_names = [str(i) for i in ixs]
    summary_metric = pd.DataFrame(index=celltypes, columns=tree_names, dtype="float64")
    specificities = {ct: pd.DataFrame(index=ref_celltypes, columns=tree_names, dtype="float64") for ct in celltypes}
    for i in ixs:
        for ct in celltypes:
            if (masks is None) or (np.sum(masks[ct]) > 0):
                X = X_test if (masks is None) else X_test[masks[ct], :]
                y = y_test[ct] if (masks is None) else y_test[ct][masks[ct]]
                prediction = ct_trees[ct][i].predict(X)
                report = classification_report(y, prediction, output_dict=True)
                summary_metric.loc[ct, str(i)] = report["macro avg"]["f1-score"]
                for ct2 in [c for c in ref_celltypes if not (c == ct)]:
                    idxs = (cts_test == ct2) if (masks is None) else (cts_test[masks[ct]] == ct2)
                    if np.sum(idxs) > 0:
                        specificity = np.sum(prediction[idxs] == y[idxs]) / np.sum(idxs)
                        specificities[ct].loc[ct2, str(i)] = specificity

        if queue is not None:
            queue.put(Signal.UPDATE)

    if queue is not None:
        queue.put(Signal.FINISH)

    return summary_metric, specificities


def pool_eval_ct_tree_helper(f1_and_specificities):
    """
    TODO: Write docstring

    We parallelize over n_trees
    """
    summary_metric_dfs = [val[0] for val in f1_and_specificities]
    specificity_df_dicts = [val[1] for val in f1_and_specificities]
    summary_metric = pd.concat(summary_metric_dfs, axis=1)
    cts = list(specificity_df_dicts[0])
    specificities = {
        ct: pd.concat([specificity_df_dicts[i][ct] for i in range(len(specificity_df_dicts))], axis=1) for ct in cts
    }
    return summary_metric, specificities


def single_forest_classifications(
    adata,
    selection,
    celltypes="all",
    ref_celltypes="all",
    ct_key="Celltypes",
    ct_spec_ref=None,
    save=False,
    seed=0,
    n_trees=50,
    max_depth=3,
    subsample=1000,
    test_subsample=3000,
    sort_by_tree_performance=True,
    verbose=False,
    return_clfs=False,
    n_jobs=1,
    backend="loky",
):
    """Compute or load decision tree classification results

    TODO: This doc string is partially from an older version. Update it! (Descripiton and Return is already up to date)
    TODO: Add progress bars to trees, and maybe change verbose to verbosity levels

    As metrics we use:
    macro f1 score as summary statistic - it's a uniformly weighted statistic wrt celltype groups in 'others' since
    we sample uniformly.
    For the reference celltype specific metric we use specificity = TN/(FP+TN) (also because FN and TP are not feasible
    in the given setting)

    Parameters
    ----------
    adata: AnnData
    selection: list or pd.DataFrame
        Trees are trained on genes of the list or genes defined in the bool column selection['selection'].
    celltypes: 'all' or list
        Trees are trained on the given celltypes
    ct_key: str
        Column name of adata.obs with celltype infos
    ct_spec_ref: dict of lists
        Celltype specific references (e.g.: {'AT1':['AT1','AT2','Club'],'Pericytes':['Pericytes','Smooth muscle']}).
        This argument was introduced to train secondary trees.
    save: str or False
        If not False load results if the given file exists, otherwise save results after computation.
    max_depth: str
        max_depth argument of DecisionTreeClassifier.
    subsample: int
        For each trained tree we use samples of maximal size=`subsample` for each celltype. If fewer cells
        are present for a given celltype all cells are used.
    sort_by_tree_performance: str
        Wether to sort results and trees by tree performance (best first) per celltype
    return_clfs: str
        Wether to return the sklearn tree classifier objects. (if `return_clfs` and `save_load` we still on
        save the results tables, if you want to save the classifiers this needs to be done separately).
    n_jobs: int
        Multiprocessing number of processes.
    backend: str
        Which backend to use for multiprocessing. See class `joblib.Parallel` for valid options.

    Returns
    -------
    Note in all output files trees are ordered according macro f1 performance.

    summary_metric: pd.DataFrame
        macro f1 scores for each celltype's trees (Ordered according best performing trees)
    ct_specific_metric: dict of pd.DataFrame
        For each celltype's tree: specificity (= TN / (FP+TN)) wrt each other celltype's test sample
    importances: dict of pd.DataFrame
        Gene's feature importances for each tree.

    if return_clfs:
        return [summary_metric,ct_specific_metric,importances], forests

    """

    if verbose:
        try:
            from tqdm.notebook import tqdm
        except ImportError:
            from tqdm import tqdm_notebook as tqdm
    else:
        tqdm = None

    n_jobs = _get_n_cores(n_jobs)

    if isinstance(selection, (list, np.ndarray, np.generic)):
        genes = selection
    elif isinstance(selection, pd.Index):
        genes = selection.values
    elif isinstance(selection, pd.DataFrame):
        genes = list(selection.loc[selection["selection"]].index)
    a = adata[:, genes].copy()

    # apply a train test set split one time just to get test set numbers for each celltype to eventually filter out celltypes
    split_train_test_sets(a, split=4, seed=2020, verbose=False, obs_key=ct_key)
    if celltypes == "all":
        celltypes = np.unique(a.obs[ct_key].values)
    if ref_celltypes == "all":
        ref_celltypes = np.unique(a.obs[ct_key].values)
    celltypes_tmp = [
        ct
        for ct in celltypes
        if (ct in a.obs.loc[a.obs["train_set"], ct_key].values) and (ct in a.obs.loc[a.obs["test_set"], ct_key].values)
    ]
    ref_celltypes_tmp = [
        ct
        for ct in ref_celltypes
        if (ct in a.obs.loc[a.obs["train_set"], ct_key].values) and (ct in a.obs.loc[a.obs["test_set"], ct_key].values)
    ]
    for c in [c for c in celltypes if c not in celltypes_tmp]:
        warnings.warn(f"Zero cells of celltype {c} in train or test set. No tree is calculated for celltype {c}.")
    for c in [c for c in ref_celltypes if c not in ref_celltypes_tmp]:
        warnings.warn(
            f"Zero cells of celltype {c} in train or test set. Celltype {c} is not included as reference celltype."
        )
    celltypes = celltypes_tmp
    ref_celltypes = ref_celltypes_tmp
    cts_not_in_ref = [ct for ct in celltypes if not (ct in ref_celltypes)]
    if cts_not_in_ref:
        warnings.warn(
            f"For celltypes {cts_not_in_ref} trees are computed, they are not listed in reference celltypes though. Added them..."
        )
        ref_celltypes += cts_not_in_ref

    # Reset subsample and test_subsample if dataset is actually too small.
    max_counts_train = a.obs.loc[a.obs["train_set"], ct_key].value_counts().loc[ref_celltypes].max()
    max_counts_test = a.obs.loc[a.obs["test_set"], ct_key].value_counts().loc[ref_celltypes].max()
    if subsample > max_counts_train:
        subsample = max_counts_train
    if test_subsample > max_counts_test:
        test_subsample = max_counts_test

    X_test, y_test, cts_test = uniform_samples(
        a, ct_key, set_key="test_set", subsample=test_subsample, seed=seed, celltypes=ref_celltypes
    )
    if ct_spec_ref is not None:
        masks_test = get_reference_masks(cts_test, ct_spec_ref)
    else:
        masks_test = None

    ct_trees = {ct: [] for ct in celltypes}
    np.random.seed(seed=seed)
    seeds = np.random.choice(100000, n_trees, replace=False)
    # Compute trees (for each tree index we parallelize over celltypes)
    for i in tqdm(range(n_trees), desc="Train trees") if tqdm else range(n_trees):
        X_train, y_train, cts_train = uniform_samples(
            a, ct_key, set_key="train_set", subsample=subsample, seed=seeds[i], celltypes=ref_celltypes
        )
        if ct_spec_ref is not None:
            masks = get_reference_masks(cts_train, ct_spec_ref)
        else:
            masks = None
        ct_trees_i = parallelize(
            callback=train_ct_tree_helper,
            collection=celltypes,
            n_jobs=n_jobs,
            backend=backend,
            extractor=pool_train_ct_tree_helper,
            show_progress_bar=False,  # verbose,
        )(X_train=X_train, y_train=y_train, seed=seeds[i], max_depth=max_depth, masks=masks)
        for ct in celltypes:
            ct_trees[ct].append(ct_trees_i[ct])
    # Get feature importances
    importances = {
        ct: pd.DataFrame(index=a.var.index, columns=[str(i) for i in range(n_trees)], dtype="float64")
        for ct in celltypes
    }
    for i in range(n_trees):
        for ct in celltypes:
            if (masks_test is None) or (np.sum(masks_test[ct]) > 0):
                importances[ct][str(i)] = ct_trees[ct][i].feature_importances_
    # Evaluate trees (we parallelize over tree indices)
    summary_metric, ct_specific_metric = parallelize(
        callback=eval_ct_tree_helper,
        collection=[i for i in range(n_trees)],
        n_jobs=n_jobs,
        backend=backend,
        extractor=pool_eval_ct_tree_helper,
        show_progress_bar=verbose,
        desc="Evaluate trees",
    )(
        celltypes=celltypes,
        ref_celltypes=ref_celltypes,
        ct_trees=ct_trees,
        X_test=X_test,
        y_test=y_test,
        cts_test=cts_test,
        masks=masks_test,
    )

    # Sort results
    if sort_by_tree_performance:
        for ct in summary_metric.index:
            if (masks_test is None) or (np.sum(masks_test[ct]) > 0):
                order = summary_metric.loc[ct].sort_values(ascending=False).index.values.copy()
                order_int = [summary_metric.loc[ct].index.get_loc(idx) for idx in order]
                summary_metric.loc[ct] = summary_metric.loc[ct, order].values
                ct_specific_metric[ct].columns = order.copy()
                importances[ct].columns = order.copy()
                ct_specific_metric[ct] = ct_specific_metric[ct].reindex(
                    sorted(ct_specific_metric[ct].columns, key=int), axis=1
                )
                importances[ct] = importances[ct].reindex(sorted(importances[ct].columns, key=int), axis=1)
                ct_trees[ct] = [ct_trees[ct][i] for i in order_int]

    # We change the f1 summary metric now, since we can't summarize this value anymore when including secondary trees.
    # When creating the results for secondary trees we take the specificities according reference celltypes of each tree.
    # Our new metric is just the mean of these specificities. Btw we still keep the ordering to be based on f1 scores.
    # Think that makes more sense since it's the best balanced result.
    # TODO TODO TODO: Change misleading variable names in other functions (where the old "f1_table" is used)
    summary_metric = summarize_specs(ct_specific_metric)

    if save:
        save_forest([summary_metric, ct_specific_metric, importances], save)

    if return_clfs:
        return [summary_metric, ct_specific_metric, importances], ct_trees
    else:
        return summary_metric, ct_specific_metric, importances


def summarize_specs(specs):
    """Summarize specificities to summary metrics per celltype"""
    cts = [ct for ct in specs]
    df = pd.DataFrame(index=cts, columns=specs[cts[0]].columns)
    for ct in specs:
        df.loc[ct] = specs[ct].mean()
    return df


def combine_tree_results(primary, secondary, with_clfs=False):
    """Combine results of primary and secondary trees

    There are three parts in the forest results:
    1. f1_table
    2. classification specificities
    3. feature_importances

    The output for 2. and 3. will be in the same form as the input.
    Specificities are taken from secondary where existend, otherwise from primary.
    Feature_importances are summed up (reasoning: distinguishing celltypes that are
    hard to distinguish is very important and therefore good to rank respective genes high).
    The f1 tables are just aggregated to a list

    primary: dict of pd.DataFrames
    secondary: dict of pd.DataFrames
    with_clfs: bool
        Whether primary, secondary and the output each contain a list of forest results and the forest classifiers
        or only the results.

    """
    expected_len = 2 if with_clfs else 3
    if (len(primary) != expected_len) or (len(secondary) != expected_len):
        raise ValueError(
            f"inputs primary and secondary are expected to be lists of length == {expected_len}, not {len(primary)},"
            f"{len(secondary)}"
        )

    if with_clfs:
        primary, primary_clfs = primary
        secondary, secondary_clfs = secondary

    combined = [0, {}, {}]
    ## f1 (exchanged by summary stats below)
    # for f1_table in [primary[0],secondary[0]]:
    #    if isinstance(f1_table,list):
    #        combined[0] += f1_table
    #    else:
    #        combined[0].append(f1_table)
    # specificities
    celltypes = [key for key in secondary[1]]
    combined[1] = {ct: df.copy() for ct, df in primary[1].items()}
    for ct in celltypes:
        filt = ~secondary[1][ct].isnull().all(axis=1)
        combined[1][ct].loc[filt] = secondary[1][ct].loc[filt]
    # summary stats
    combined[0] = summarize_specs(combined[1])
    # feature importance
    combined[2] = {ct: df.copy() for ct, df in primary[2].items()}
    for ct in celltypes:
        combined[2][ct] += secondary[2][ct].fillna(0)
        combined[2][ct] = combined[2][ct].div(combined[2][ct].sum(axis=0), axis=1)

    if with_clfs:
        combined_clfs = primary_clfs
        for ct in combined_clfs:
            if ct in secondary_clfs:
                combined_clfs[ct] += secondary_clfs[ct]
        return combined, combined_clfs
    else:
        return combined


def outlier_mask(df, n_stds=1, min_outlier_dif=0.02, min_score=0.9):
    """Get mask over df.index based on values in df columns"""
    crit1 = df < (df.mean(axis=0) - (n_stds * df.std(axis=0))).values[np.newaxis, :]
    crit2 = df < (df.mean(axis=0) - min_outlier_dif).values[np.newaxis, :]
    crit3 = df < min_score
    return (crit1 & crit2) | crit3


def get_outlier_reference_celltypes(specs, n_stds=1, min_outlier_dif=0.02, min_score=0.9):
    """For each celltype's best tree get reference celltypes with low performance

    specs: dict of pd.DataFrames
        Each celltype's specificities of reference celltypes.
    """
    outliers = {}
    for ct, df in specs.items():
        outliers[ct] = df.loc[outlier_mask(df[["0"]], n_stds, min_outlier_dif, min_score).values].index.tolist() + [ct]
        if len(outliers[ct]) == 1:
            outliers[ct] = []
    return outliers


def forest_classifications(
    adata, selection, max_n_forests=3, verbosity=1, save=False, outlier_kwargs={}, **forest_kwargs
):
    """Train best trees including secondary trees

    max_n_forests: int
        Number of best trees considered as a tree group. Including the primary tree.

    """

    if verbosity > 0:
        try:
            from tqdm.notebook import tqdm
        except ImportError:
            from tqdm import tqdm_notebook as tqdm
    else:
        tqdm = None

    ct_spec_ref = None
    res = None
    with_clfs = "return_clfs" in forest_kwargs

    for _ in tqdm(range(max_n_forests), desc="Train hierarchical trees") if tqdm else range(max_n_forests):
        new_res = single_forest_classifications(
            adata, selection, ct_spec_ref=ct_spec_ref, verbose=verbosity > 1, save=False, **forest_kwargs
        )
        res = new_res if (res is None) else combine_tree_results(res, new_res, with_clfs=with_clfs)
        specs = res[0][1] if with_clfs else res[1]
        ct_spec_ref = get_outlier_reference_celltypes(specs, **outlier_kwargs)

    if save:
        if with_clfs:
            save_forest(res[0], save)
        else:
            save_forest(res, save)

    return res


def forest_rank_table(importances, celltypes="all", return_ct_specific_rankings=False):
    """Rank genes according importances of the celltypes' forests

    celltypes: str or list of strs
        If 'all' create ranking based on all celltypes in importances. Otherwise base the ranking only on
        the trees of the subset `celltypes`.
    importances: dict of pd.DataFrame
        Output from `forest_classifications()`. DataFrame for each celltype's forest.
        Each column refers to genes of one tree. The columns are sorted according performance (best first)

    Returns
    -------
    pd.DataFrame
        index: Genes found in `importances`
        columns:
            - 'rank': integer, tree rank in which a gene occured the first time (best over all celltypes)
            - 'importance_score': max feature importance of gene over celltypes where the gene occured at `rank`
            - ct in celltypes:
    """
    im = (
        importances.copy()
        if (celltypes == "all")
        else {ct: df.copy() for ct, df in importances.items() if ct in celltypes}
    )

    # ranking per celltype
    worst_rank = max([len(im[ct].columns) + 1 for ct in im])
    for ct in im:
        im[ct] = im[ct].reindex(columns=im[ct].columns.tolist() + ["tree", "rank", "importance_score"])
        rank = 1
        for tree_idx, col in enumerate(im[ct].columns):
            filt = im[ct]["rank"].isnull() & (im[ct][col] > 0)
            if filt.sum() > 0:
                im[ct].loc[filt, ["tree", "rank"]] = [tree_idx, rank]
                im[ct].loc[filt, "importance_score"] = im[ct].loc[filt, col]
                rank += 1
        filt = im[ct]["rank"].isnull()
        im[ct].loc[filt, ["rank", "importance_score"]] = [worst_rank, 0]

    # Save celltype specific rankings in current form if later returned
    if return_ct_specific_rankings:
        im_ = {ct: df.copy() for ct, df in im.items()}

    # collapse to general ranking.
    for ct in im:
        im[ct].columns = [f"{ct}_{col}" for col in im[ct]]
    tab = pd.concat([df for _, df in im.items()], axis=1)
    tab["rank"] = tab[[f"{ct}_rank" for ct in im]].min(axis=1)
    tab["importance_score"] = 0
    tab = tab.reindex(columns=tab.columns.tolist() + [ct for ct in im])
    tab[[ct for ct in im]] = False
    for gene in tab.index:
        tmp_cts = [ct for ct in im if (tab.loc[gene, f"{ct}_rank"] == tab.loc[gene, "rank"])]
        tmp_scores = [
            tab.loc[gene, f"{ct}_importance_score"]
            for ct in im
            if (tab.loc[gene, f"{ct}_rank"] == tab.loc[gene, "rank"])
        ]
        tab.loc[gene, "importance_score"] = max(tmp_scores) if tmp_scores else 0
        if tab.loc[gene, "rank"] != worst_rank:
            tab.loc[gene, tmp_cts] = True

    tab = tab[["rank", "importance_score"] + [ct for ct in im]]
    tab = tab.sort_values(["rank", "importance_score"], ascending=[True, False])
    tab["rank"] = tab["rank"].rank(axis=0, method="dense", na_option="keep", ascending=True)

    if return_ct_specific_rankings:
        im_ = {ct: df.sort_values(["rank", "importance_score"], ascending=[True, False]) for ct, df in im_.items()}
        return tab, im_
    else:
        return tab<|MERGE_RESOLUTION|>--- conflicted
+++ resolved
@@ -409,12 +409,8 @@
                     results = self.results[metric][set_id]
                 elif self.dir and os.path.isfile(self._res_file(metric, set_id)):
                     results = pd.read_csv(self._res_file(metric, set_id), index_col=0)
-<<<<<<< HEAD
-                summary = metric_summary(results=results, metric=metric, parameters=self.metrics_params[metric])
-=======
                 summary = metric_summary(results=results, metric=metric, parameters=self.metrics_params[metric]
                 )
->>>>>>> 9ee7bcc8
                 for key in summary:
                     df.loc[set_id, key] = summary[key]
         if self.dir:
@@ -447,12 +443,8 @@
             else:
                 results = pd.read_csv(result_file, index_col=0)
 
-<<<<<<< HEAD
-            summary = metric_summary(results=results, metric=metric, parameters=self.metrics_params[metric])
-=======
             summary = metric_summary(results=results, metric=metric, parameters=self.metrics_params[metric]
             )
->>>>>>> 9ee7bcc8
             for key in summary:
                 df.loc[set_id, key] = summary[key]
 
