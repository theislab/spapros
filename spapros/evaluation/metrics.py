--- conflicted
+++ resolved
@@ -1020,11 +1020,6 @@
                 train_x,
                 train_y,
                 sample_weight=sample_weight_train,
-<<<<<<< HEAD
-                early_stopping_rounds=5,
-                # eval_metric="mlogloss",  # now only in constructor
-=======
->>>>>>> 10595928
                 eval_set=[(test_x, test_y)],
                 sample_weight_eval_set=[sample_weight_test],
                 verbose=verbosity > 2,
